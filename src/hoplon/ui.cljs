(ns hoplon.ui
  (:require
    [hoplon.core :as h]
    [clojure.string  :refer [blank? join split ends-with?]]
    [javelin.core    :refer [cell cell?]]
    [hoplon.ui.attrs :refer [r ratio? calc? ->attr]]
    [hoplon.ui.elems :refer [box doc out mid in elem? markdown?]]
    [hoplon.ui.validation :as v])
  (:require-macros
    [hoplon.core  :refer [with-timeout]]
    [hoplon.ui    :refer [bind-in!]]
    [javelin.core :refer [cell= with-let set-cell!=]]))

;;; constants ;;;;;;;;;;;;;;;;;;;;;;;;;;;;;;;;;;;;;;;;;;;;;;;;;;;;;;;;;;;;;;;;;;

(def ^:dynamic *exceptions* nil)
(def ^:dynamic *position*   nil)
(def ^:dynamic *clicks*     nil)
(def ^:dynamic *pointer*    nil)
(def ^:dynamic *state*      nil)

(def empty-icon-url  "data:;base64,iVBORw0KGgo=")
(def empty-image-url "data:image/gif;base64,R0lGODlhAQABAAAAACH5BAEKAAEALAAAAAABAAEAAAICTAEAOw==")

;;; utils ;;;;;;;;;;;;;;;;;;;;;;;;;;;;;;;;;;;;;;;;;;;;;;;;;;;;;;;;;;;;;;;;;;;;;;

(defn route->hash [[path & [qmap]]]
  "transforms a urlstate of the form [[\"foo\" \"bar\"] {:baz \"barf\"}]
   to hash string in the form \"foo/bar&baz=barf\""
  (let [pair (fn [[k v]] (str (name k) "=" (pr-str v)))
        pstr (when (not-empty path) (apply str "/" (interpose "/" (map name path))))
        qstr (when (not-empty qmap) (apply str "?" (interpose "&" (map pair qmap))))]
    (str pstr qstr)))

(defn hash->route [hash]
  "transforms a hash string to a urlstate of the form
   [[\"foo\" \"bar\"] {:baz \"barf\"}]"
  (let [[rstr qstr] (split (subs hash 2) #"\?")
        pair        #(let [[k v] (split % #"=")] [(keyword k) (cljs.reader/read-string v)])
        qmap        (->> (split qstr #"&") (map pair) (when (not-empty qstr)) (into {}))
        path        (->> (split rstr #"/") (remove empty?) (mapv keyword))]
    (vec [path qmap])))

(defn clean [map] (into {} (filter second map)))

(defn debounce [ms f]
  (let [queued? (atom false)]
    (fn [& args]
      (when-not @queued?
        (reset! queued? true)
        (with-timeout ms
          (reset! queued? false)
          (apply f args))))))

(def visibility->status
  "maps the visibility string to a status keyword"
  {"visible"   :foreground
   "hidden"    :background
   "prerender" :background
   "unloaded"  :terminated})

(defn throw-ui-exception [& msg]
  (when *exceptions*
    (swap! *exceptions* conj {:msg (apply str msg)})
    (throw (js/Error (apply str msg)))))

(defn vstr [vs]
  (join " " (map ->attr vs)))

(defn bind-cells [f] ;; todo: loop recur
  (fn [& vs]
    (let [watch (fn [i v] (if (cell? v) @(add-watch v i #(apply f (assoc (vec vs) i %4))) v))
          watch (fn [i v] (if (coll? v) (into (empty v) (map-indexed watch v)) (watch i v)))]
      (apply f (map-indexed watch vs)))))

(defn bind-with [f vs] ;;todo: consolidate with bind-cells
  (let [watch (fn [i v] (if (cell? v) @(add-watch v (gensym) #(f (assoc vs i %4))) v))]
    (f (map-indexed watch vs))))

(defn swap-elems! [e f & vs] ;; todo: factor out
  (cond (cell?     e) (cell= (apply swap-elems! e f vs))
        (vector?   e) (doseq [e e] (apply swap-elems! e f vs)) ;;todo: handled with IElemValue if (hoplon.ui/elem?)
        (elem?     e) (apply f e vs)
        (markdown? e) identity
        (string?   e) identity
        (nil?      e) identity
        (fn?       e) identity
        :else       (throw-ui-exception "Invalid child of type " (type e) " with values " vs ".")))

(defn validate [validator]
  (fn [& vs]
    (doseq [v vs]
      (when-not (validator v)
        (throw-ui-exception "Error validating attribute value " v ".")))
    true))

(defn validate-cells [validator message] ;; todo: refactor to include attribute key
  (fn [& vs]
    (doseq [v vs :let [valid? (bind-cells validator)]]
      (when-not (valid? v)
        (throw-ui-exception message " " v ".")))
    true))

(def adjusts?         (validate-cells v/adjust?         "Error validating attribute of type adjust with value"))
(def aligns?          (validate-cells v/align?          "Error validating attribute of type align with value"))
(def alignhs?         (validate-cells v/alignh?         "Error validating attribute of type alingh with value"))
(def alignvs?         (validate-cells v/alignv?         "Error validating attribute of type alignv with value"))
(def colors?          (validate-cells v/color?          "Error validating attribute of type color with value"))
(def cursors?         (validate-cells v/cursor?         "Error validating attribute of type cursor with value"))
(def decorations?     (validate-cells v/decoration?     "Error validating attribute of type decoration with value"))
(def families?        (validate-cells v/family?         "Error validating attribute of type family with value"))
(def kernings?        (validate-cells v/kerning?        "Error validating attribute of type kerning with value"))
(def lengths?         (validate-cells v/length?         "Error validating attribute of type length with value"))
(def opacities?       (validate-cells v/opacity?        "Error validating attribute of type opacity with value"))
(def overflows?       (validate-cells v/overflow?       "Error validating attribute of type overflow with value"))
(def renderings?      (validate-cells v/rendering?      "Error validating attribute of type rendering with value"))
(def shadows?         (validate-cells v/shadow?         "Error validating attribute of type shadow with value"))
(def sizes?           (validate-cells v/size?           "Error validating attribute of type size with value"))
(def smoothings?      (validate-cells v/smoothing?      "Error validating attribute of type smoothing with value"))
(def spacings?        (validate-cells v/spacing?        "Error validating attribute of type spacing with value"))
(def stretches?       (validate-cells v/stretch?        "Error validating attribute of type stetch with value"))
(def styles?          (validate-cells v/style?          "Error validating attribute of type style with value"))
(def syntheses?       (validate-cells v/synthesis?      "Error validating attribute of type sythesis with value"))
(def transforms?      (validate-cells v/transform?      "Error validating attribute of type transformation with value"))
(def capitalizes?     (validate-cells v/capitalize?     "Error validating attribute of type capitalize with value"))
(def origins?         (validate-cells v/origin?         "Error validating attribute of type transformation origin with value"))
(def boxes?           (validate-cells v/box?            "Error validating attribute of type transformation box with value"))
(def txstyles?        (validate-cells v/txstyle?        "Error validating attribute of type transformation style with value"))
(def weights?         (validate-cells v/weight?         "Error validating attribute of type weight with value"))

(def autocompletes?   (validate-cells v/autocomplete?   "Error validating attribute of type autocomplete with value"))
(def autocapitalizes? (validate-cells v/autocapitalize? "Error validating attribute of type autocapitalize with value"))
(def integers?        (validate-cells v/integer?        "Error validating attribute of type integer with value"))
(def contents?        (validate-cells v/content?        "Error validating attribute of type char with value"))

(def callbacks?       (validate-cells v/callback?       "Error validating attribute of type callback with value"))
(def docks?           (validate-cells v/dock?           "Error validating attribute of type dock with value"))
(def attrs?           (validate-cells empty?            "Unhandled attribute with value"))

;;; attribute middlewares ;;;;;;;;;;;;;;;;;;;;;;;;;;;;;;;;;;;;;;;;;;;;;;;;;;;;;;

(defn size [ctor]
  "set the size on the outer element when it is expressed as a ratio, and on the
   inner element when it is a length.

   since ratios are expressed in terms of the parent, they include the margin
   (implemented as the padding between the inner and outer elements). fixed
   lengths are set on the middle, however, to exclude the margin so that it will
   push out against the parent container instead of being subtracted from the
   size of the elem.  both the inner and middle elements are bound separately to
   accomodate cells that might return ratios, evals, and fixed sizes at
   different times, such as the cell returned by the breakpoints function.

   when the collective size of the elem's children is greater than an explicitly
   set size in the vertical orientation, a scrollbar will automatically appear.
   horizontal scrolling is disallowed due to the fact that the browser does not
   permit them to be set to auto and visible independently; setting oveflowX to
   auto in the horizontal will set it to auto in the vertical as well, even if
   it is explictly set to visible."
  (fn [{:keys [s sh sv sh- sh+ scroll] :as attrs} elems]
    {:pre [(lengths? s sh sv sh- sh+)]}
    (with-let [e (ctor (dissoc attrs :s :sh :sv :sh- :sh+ :scroll) elems)]
      (let [rel? #(or (ratio? %) (calc? %))
            rel  #(cell= (if (rel? %) % %2))
            fix  #(cell= (if (rel? %) %2 %))]
        (bind-in! e [out .-style .-width]     (rel (or sh s) nil))
        (bind-in! e [out .-style .-minWidth]  (rel sh- nil))
        (bind-in! e [out .-style .-maxWidth]  (rel sh+ nil))
        (bind-in! e [out .-style .-height]    (rel (or sv s) nil))
        (bind-in! e [mid .-style .-width]     (fix (or sh s) nil))
        (bind-in! e [mid .-style .-minWidth]  (fix sh- nil))
        (bind-in! e [mid .-style .-maxWidth]  (fix sh+ nil))
        (bind-in! e [mid .-style .-height]    (fix (or sv s) nil))
        (bind-in! e [mid .-style .-maxHeight] (fix (or sv s) nil))
        (bind-in! e [in  .-style .-overflowY] (cell= (when (and scroll (or sv s) :auto)))))))) ;; default likely breaks 100% height where a sibling overflows

(defn align [ctor]
  "set the text-align and vertical-align attributes on the elem and proxy the
   vertical-align attribute to the outer element of each child.  set vertical
   height of the inner element to auto when the align vertical attribute is set.

  the vertical alignment is proxied to the outer elements of the children so
  that, in addition to aligning the lines of children within the elem, the
  children are also aligned in the same manner within their respective lines."
  (fn [{:keys [a ah av] :as attrs} elems]
    {:pre [(aligns? a) (alignhs? ah) (alignvs? av)]}
    (let [ah (cell= ({:beg :left :mid :center :end :right :jst :justify}  (or ah a) (or ah a)))
          av (cell= ({:beg :top  :mid :middle :end :bottom} (or av a) (or av a)))]
      (swap-elems! elems #(bind-in! %1 [out .-style .-verticalAlign] %2) (cell= (or av :top)))
      (with-let [e (ctor (dissoc attrs :a :ah :av) elems)]
        (bind-in! e [in  .-style .-height]        (cell= (if av :auto "100%"))) ;; initial instead? <--wrong!
        (bind-in! e [mid .-style .-textAlign]     ah)
        (bind-in! e [mid .-style .-verticalAlign] av)))))

(defn pad [ctor]
  "set the padding on the elem's inner element.

   this adds space between the edges of the container and its children."
  (fn [{:keys [p ph pv pl pr pt pb] :as attrs} elems]
    {:pre [(lengths? p ph pv pl pr pt pb)]}
    ;; todo: dissallow pct based paddings since tied to opposite dimension
    (with-let [e (ctor (dissoc attrs :p :ph :pv :pl :pr :pt :pb) elems)]
      (bind-in! e [mid .-style .-padding] (or pt pv p 0) (or pr ph p 0) (or pb pv p 0) (or pl ph p 0)))))

(defn space [ctor]
  "set the padding on the outer element of each child and a negative margin on
   the inner element of the elem itself equal to the padding.

   outer padding on the children creates an even gutter between them, while the
   negative inner margin on the elem itself offsets this padding to fencepost
   the children flush with the edges of the container."
  (fn [{:keys [g gh gv] :as attrs} elems]
    {:pre [(lengths? g gh gv)]}
    (let [mh (cell= (/ (or gh g) 2))
          mv (cell= (/ (or gv g) 2))
          ph (cell= (- mh))
          pv (cell= (- mv))]
        ;; todo: gutter between text nodes
      (swap-elems! elems #(bind-in! % [out .-style .-padding] %2 %3 %4 %5) mv mh mv mh)
      (with-let [e (ctor (dissoc attrs :g :gh :gv) elems)]
        (bind-in! e [in .-style .-margin] pv ph)))))

(defn nudge [ctor]
  "bump the position of an elem relative to its normal position in the layout.
   useful as a final tweak in cases where the correctly calculated position of
   an element may appear off visually.

   implemented by setting the margins on the elem's outer element."
  (fn [{:keys [nh nv] :as attrs} elems]
    {:pre [(lengths? nh nv)]}
    (with-let [e (ctor (dissoc attrs :nh :nv) elems)]
      (bind-in! e [out .-style .-margin] (or nv 0) (or (cell= (- nh)) 0) (or (cell= (- nv)) 0) (or nh 0)))))

(defn dock [ctor]
  "fix the element to the window."
  (fn [{:keys [xl xr xt xb] :as attrs} elems]
    {:pre [(docks? xl xr xt xb)]} ;; todo: warn about pct w, pct h
    (with-let [e (ctor (dissoc attrs :xl :xr :xt :xb) elems)]
      (bind-in! e [out .-style .-position] (cell= (if (or xl xr xt xb) :fixed :initial)))
      (bind-in! e [out .-style .-zIndex]   (cell= (if (or xl xr xt xb) "9999" :initial)))
      (bind-in! e [out .-style .-left]     (cell= (or xl nil)))
      (bind-in! e [out .-style .-right]    (cell= (or xr nil)))
      (bind-in! e [out .-style .-top]      (cell= (or xt nil)))
      (bind-in! e [out .-style .-bottom]   (cell= (or xb nil))))))

(defn color [ctor]
  "set the background color an the inner element."
  (fn [{:keys [c o m v l] :as attrs} elems]
    {:pre [(colors? c) (opacities? o) (cursors? m)]}
    ;; todo: linking user select to cursor
    (with-let [e (ctor (dissoc attrs :c :o :m :v :l) elems)]
      (let [l (cell= (if l :text :none))]
        (bind-in! e [mid .-style .-backgroundColor]  c)
        (bind-in! e [mid .-style .-opacity]          o)
        (bind-in! e [mid .-style .-cursor]           m)
        (bind-in! e [out .-style .-visibility]       (cell= (when (and (contains? attrs :v) (not v)) :hidden)))
        (bind-in! e [in  .-style .-userSelect]       l)
        (bind-in! e [in  .-style .-mozUserSelect]    l)
        (bind-in! e [in  .-style .-msUserSelect]     l)
        (bind-in! e [in  .-style .-webkitUserSelect] l)))))

(defn transform [ctor]
  "apply a taransformation on the outer element."
  (fn [{:keys [x xx xy xz xb xs] :as attrs} elems]
    {:pre [(transforms? x) (origins? xx xy xz) (boxes? xb) (txstyles? xs)]}
    (with-let [e (ctor (dissoc attrs :x :xx :xy :xz :xb :xs) elems)]
      (bind-in! e [out .-style .-transform]       x)
      (bind-in! e [out .-style .-transformOrigin] xx xy xz)
      (bind-in! e [out .-style .-transformBox]    xb)
      (bind-in! e [out .-style .-transformStyle]  xs))))

(defn round [ctor]
  "set the radius on the middle element."
  (fn [{:keys [r rtl rtr rbl rbr] :as attrs} elems]
    {:pre [(lengths? r rtl rtr rbl rbr)]}
    (with-let [e (ctor (dissoc attrs :r :rtl :rtr :rbl :rbr) elems)]
      (bind-in! e [mid .-style .-borderRadius] (or rtl r) (or rtr r) (or rbr r) (or rbl r)))))

(defn shadow [ctor]
  "set the shadows on the middle element."
  (fn [{:keys [d] :as attrs} elems]
    {:pre [(shadows? d)]}
    (with-let [e (ctor (dissoc attrs :d) elems)]
      (bind-in! e [mid .-style .-boxShadow] d))))

(defn border [ctor]
  "set the border on the elem's middle element.

   this adds space between the edges of the container and its children."
  (fn [{:keys [b bh bv bl br bt bb bc bch bcv bcl bcr bct bcb] :as attrs} elems]
    {:pre [(lengths? b bh bv bl br bt bb) (colors? bc bch bcv bcl bcr bct bcb)]}
    (with-let [e (ctor (dissoc attrs :b :bh :bv :bl :br :bt :bb :bw :bc :bch :bcv :bcl :bcr :bct :bcb) elems)]
      (bind-in! e [mid .-style .-borderWidth] (or bt bv b 0)  (or br bh b 0)  (or bb bv b 0)  (or bl bh b 0))
      (bind-in! e [mid .-style .-borderColor] (or bct bcv bc "transparent") (or bcr bch bc "transparent") (or bcb bcv bc "transparent") (or bcl bch bc "transparent"))
      (bind-in! e [mid .-style .-borderStyle] :solid))))

(defn font [ctor]
    "- f  font size
     - ft font weight
     - fw letter spacing
     - fh line height
     - ff font family
     - fc font color
     - fu text decoration
     - fi font style
     - fk font kerning
     - fr text rendering
     - fa font size adjust
     - fm font smoothing
     - fx font transform
     - fz font stretch
     - fy font synthesis"
  (fn [{:keys [f fw fh ft ff fc fu fi fk fa fs fx fy fr fm] :as attrs} elems]
    {:pre [(sizes? f) (spacings? fw fh) (weights? ft) (families? ff) (colors? fc) (decorations? fu) (styles? fi) (adjusts? fa) (stretches? fs) (syntheses? fy) (renderings? fr) (smoothings? fm) (capitalizes? fx)]}
    (with-let [e (ctor (dissoc attrs :f :fw :fh :ft :ff :fc :fu :fi :fk :fa :fs :fx :fy :fr :fm) elems)]
      (bind-in! e [in .-style .-fontSize]               f)
      (bind-in! e [in .-style .-letterSpacing]          fw)
      (bind-in! e [in .-style .-lineHeight]             fh)
      (bind-in! e [in .-style .-fontWeight]             ft)
      (bind-in! e [in .-style .-fontFamily]             ff)
      (bind-in! e [in .-style .-color]                  fc)
      (bind-in! e [in .-style .-textDecoration]         fu)
      (bind-in! e [in .-style .-fontStyle]              fi)
      (bind-in! e [in .-style .-fontKerning]            fk)
      (bind-in! e [in .-style .-textRendering]          fr)
      (bind-in! e [in .-style .-fontSizeAdjust]         fa)
      (bind-in! e [in .-style .-webkitFontSmoothing]    fm)
      (bind-in! e [in .-style .-moz-osx-font-smoothing] (case fm :antialiased :greyscale :none :unset :initial))
      (bind-in! e [in .-style .-fontSmooth]             (case fm :antialiased :always    :none :never :initial))
      (bind-in! e [in .-style .-fontStretch]            fs)
      (bind-in! e [in .-style .-textTransform]          fx)
      (bind-in! e [in .-style .-fontSynthesis]          fy))))

(defn destyle [ctor]
  "neutralize the default styling of the inner element.

  this allows native components to be styled freely using attributes mapped to
  the middle element."
  (fn [attrs elems]
    (with-let [e (ctor attrs elems)]
      (bind-in! e [in .-style .-width]           (r 1 1)) ;; display block should force to 100%
      (bind-in! e [in .-style .-height]          (r 1 1))
      (bind-in! e [in .-style .-outline]         :none)
      (bind-in! e [in .-style .-backgroundColor] :transparent)
      (bind-in! e [in .-style .-borderStyle]     :none)
      (bind-in! e [in .-style .-textAlign]       :inherit)))) ;; cursor: pointer, :width: 100%

;;; form middlewares ;;;;;;;;;;;;;;;;;;;;;;;;;;;;;;;;;;;;;;;;;;;;;;;;;;;;;;;;;;;

(def ^:dynamic *data*   nil)
(def ^:dynamic *error*  nil)
(def ^:dynamic *submit* nil)

(defn formidable [ctor]
  "set up a form context"
  (fn [{:keys [change submit] :as attrs} elems]
    (reset! *submit* submit)
    (let [data *data*]
      (when change (cell= (change (clean data))))
      (with-let [e (ctor (dissoc attrs :change :submit) elems)]
        (.addEventListener (in e) "keypress" #(when (= (.-which %) 13) (submit (clean @data))))))))

(defn fieldable [ctor]
  (fn [{:keys [key val req] :as attrs} elems]
    ;{:pre []} todo: validate
    (let [data *data*]
<<<<<<< HEAD
      (with-let [e (ctor (dissoc attrs :key :val :req) elems)]
        (.addEventListener (in e) "change" #(when data (prn :changed) (swap! data assoc (keyword (.-name (in e))) (not-empty (.-value (in e))))))
        (.addEventListener (in e) "keyup"  (debounce 800 #(when data (swap! data assoc (keyword (.-name (in e))) (not-empty (.-value (in e)))))))
        (bind-in! e [in .-name]     key)
        (bind-in! e [in .-value]    val)
        (bind-in! e [in .-required] (cell= (when req :required)))))))

(defn toggleable [ctor]
  (fn [{:keys [key val req] :as attrs} elems]
    ;{:pre []} todo: validate
    (let [data *data*]
      (swap! *data* assoc key (or val false))
      (with-let [e (ctor (dissoc attrs :key :val :req) elems)]
        (.addEventListener (in e) "change" #(when data (swap! data assoc (keyword (.-name (in e))) (.-checked (in e)))))
        (bind-in! e [in .-type]     "checkbox")
        (bind-in! e [in .-name]     key)
        (bind-in! e [in .-required] req)
        (bind-in! e [in .-checked]  val)))))

(defn file-field [ctor]
  (fn [{:keys [accept] :as attrs} elems]
    ;{:pre []} ;accept [".jpg" ".png" "audio/*" "video/*" "image/*" "application/ogg"]
    (with-let [e (ctor (dissoc attrs :accept) elems)]
      (bind-in! e [in .-type] "file"))))

(defn text-field [ctor]
  (fn [{:keys [autocomplete autocapitalize content prompt charsize charmin charmax] :as attrs} elems]
    {:pre [(autocompletes? autocomplete) (autocapitalizes? autocapitalize) (contents? content) (integers? charsize charmin charmax)]}
    (with-let [e (ctor (dissoc attrs :autocomplete :autocapitalize :content :prompt :charsize :charmin :charmax) elems)]
      (bind-in! e [in .-type]           content)
      (bind-in! e [in .-placeholder]    prompt)
      (bind-in! e [in .-autocomplete]   autocomplete)
      (bind-in! e [in .-autocapitalize] autocapitalize)
      ;(bind-in! e [in .-size]           charsize)
      (bind-in! e [in .-minlength]      charmin)
      (bind-in! e [in .-maxlength]      charmax))))

(defn submittable [ctor]
=======
      (with-let [e (ctor (dissoc attrs :autocorrect :autocapitalize :label :key :type :value) elems)]
        (.addEventListener (in e) "change" #(when data (swap! data assoc (keyword (.-name (in e))) (.-value (in e)))))
        (.addEventListener (in e) "keyup"  #(when data (swap! data assoc (keyword (.-name (in e))) (.-value (in e)))))
        (bind-in! e [in .-name]           (cell= (when key (subs (str key) 1))))
        (bind-in! e [in .-type]           type)
        (bind-in! e [in .-value]          value)
        (bind-in! e [in .-placeholder]    label)
        (bind-in! e [in .-autocorrect]    autocorrect)
        (bind-in! e [in .-autocapitalize] autocapitalize)))))

(defn submitable [ctor]
  "set up a form context"
>>>>>>> ea349d5f
  (fn [{label :label submit' :submit :as attrs} elems]
    {:pre []} ;; todo: validate
    (let [data   *data*
          submit *submit*]
      (with-let [e (ctor (dissoc attrs :label :submit) elems)]
        (.addEventListener (mid e) "click" #((or submit' @submit) @data))
        (bind-in! e [in .-type]  "submit")
        (bind-in! e [in .-value] label)))))

;;; middlewares ;;;;;;;;;;;;;;;;;;;;;;;;;;;;;;;;;;;;;;;;;;;;;;;;;;;;;;;;;;;;;;;;

(defn exceptional [ctor]
  "handle errors by highlighting the corresponding component"
  (fn [attrs elems]
    (binding [*exceptions* (atom [])]
      (with-let [e (ctor attrs elems)]
        (when (not-empty @*exceptions*)
          (doseq [{:keys [msg]} @*exceptions*]
            (.log js/console msg))
          (bind-in! e [out .-title] (join "\n" (mapv :msg @*exceptions*)))
          (bind-in! e [out .-style .-border] 3 :solid :red))))))

(defn assert-noattrs [ctor]
  (fn [attrs elems]
    {:pre [(attrs? attrs)]}
    (ctor attrs elems)))

(defn skin [ctor]
  "add an svg skin to the component."
  (fn [attrs elems]
    (with-let [e (ctor attrs elems)]
      (let [skin (.createElementNS js/document "http://www.w3.org/2000/svg" "svg")] ;; if skin then hide mid styles
        (set! (.. skin -style -position) "absolute")
        (set! (.. skin -style -top)      "0")
        (set! (.. skin -style -left)     "0")
        (set! (.. skin -style -width)    "100%")
        (set! (.. skin -style -height)   "100%")
        (set! (.. skin -style -zIndex)   "-1")
        (set! (.. skin -innerHTML)       "<rect x='0' y='0' width='100%' height='100%' rx='10' ry='10' fill='#CCC' />")
        (.appendChild (mid e) skin)))))

(defn imageable [ctor]
  ;; todo: vertical alignment of content
  "set the size of the absolutely positioned inner elem to the padding"
  (fn [{:keys [url p ph pv pl pr pt pb] :as attrs} elems]
    (with-let [e (ctor (dissoc attrs :url) elems)]
      (let [img (.insertBefore (mid e) (.createElement js/document "img") (in e))]
        (bind-in! img [.-style .-display]   :block)
        (bind-in! img [.-style .-position]  :relative)
        (bind-in! img [.-style .-width]     "100%")
        (bind-in! img [.-style .-height]    :initial)
        (bind-in! img [.-src]               url)
        (bind-in! e [in .-style .-position] :absolute)
        (bind-in! e [in .-style .-top]      0)
        (bind-in! e [in .-style .-width]    "100%")))))
      ; (bind-in! e [in .-style .-backgroundImage]  (when url (cell= (str "url(" url ")"))))
      ; (bind-in! e [in .-style .-backgroundSize]   (when url :contain))
      ; (bind-in! e [in .-style .-backgroundRepeat] (when url :no-repeat)))))

(defn frameable [ctor]
  (fn [{:keys [type url] :as attrs} elems]
    {:pre []} ;; todo: validate
    (with-let [e (ctor (dissoc attrs :type :url) elems)]
      (bind-in! e [in .-width]  "100%")
      (bind-in! e [in .-height] "100%")
      (bind-in! e [in .-type] type)
      (bind-in! e [in .-src]  url))))

(defn objectable [ctor]
  (fn [{:keys [type data id xo] :as attrs} elems]
    {:pre []} ;; todo: validate
    (with-let [e (ctor (dissoc attrs :type :data :id :xo) elems)]
      (bind-in! e [in .-type]        type)
      (bind-in! e [in .-crossOrigin] xo)
      (bind-in! e [in .-data]        data))))

(defn playable [ctor]
  (fn [{:keys [controls url] :as attrs} elems]
    {:pre []} ;; todo: validate
    (with-let [e (ctor (dissoc attrs :controls :url) elems)]
      (bind-in! e [in .-src]      url)
      (bind-in! e [in .-controls] (when controls "controls")))))

(defn clickable [ctor] ;; todo: remove listener
  (fn [{:keys [click] :as attrs} elems]
    {:pre [(callbacks? click)]}
    (with-let [e (ctor (dissoc attrs :click) elems)]
      (when click
        (.addEventListener (mid e) "click" click)))))

(defn parse-args [ctor]
  (fn [& args]
     (apply ctor (#'hoplon.core/parse-args args))))

(defn font-face [family style weight names urls ranges]
  {:pre [(v/family? family) (v/style? style) (v/weight? weight)]}
  (let [name  #(str "local('" % "')")
        url   #(str "url('" % "') format('" (re-find #".+\.([^?]+)(\?|$)" %) "')")
        src   (apply str (interpose "," (concat (map name names) (map url urls))))
        range (apply str (interpose "," ranges))
        props {"font-family"   family ;; ->elem
               "font-style"    style ;; ->elem
               "font-weight"   weight ;; ->elem
               "src"           src
               "unicode-range" range}]
    (str "@font-face{" (apply str (mapcat (fn [[k v]] (str k ":" v ";")  props))) "}")))

(defn interactive [ctor]
  (fn [attrs elems]
    (with-let [e (ctor attrs elems)]
      (let [pointer *pointer*]
        (.addEventListener (mid e) "mouseover" #(swap! pointer update :over inc))
        (.addEventListener (mid e) "mousedown" #(swap! pointer update :down inc))
        (.addEventListener (mid e) "mouseup"   #(swap! pointer update :up   inc))
        (.addEventListener (mid e) "mouseout"  #(swap! pointer assoc  :out (inc (:out @pointer)) :up (:down @pointer)))))))

(defn stateful [ctor]
  (fn [attrs elems]
    (with-let [e (ctor attrs elems)]
      (let [pointer *pointer*
            state   *state*
            switch  #(if (odd? (:down %)) "on" "off")
            mouse   #(cond (not= (:over %) (:out %)) "over"
                           (not= (:down %) (:up  %)) "down"
                           :else                     "out")]
        (set-cell!= state (keyword (str (mouse pointer) "-" (switch pointer))))))))

(defn windowable [ctor]
  ;; todo: finish mousechanged
  (fn [{:keys [fonts icon language metadata route position scripts styles initiated mousechanged positionchanged statuschanged routechanged scroll] :as attrs} elems]
    (let [get-hash   #(-> js/window .-location .-hash)
          set-hash!  #(if (blank? %) (.replaceState js/history #js{} js/document.title ".") (set! js/location.hash %))
          get-route  (comp hash->route get-hash)
          set-route! (comp set-hash! route->hash)
          get-agent  #(-> js/window .-navigator)
          get-refer  #(-> js/window .-document .-referrer)
          get-status #(-> js/window .-document .-visibilityState visibility->status)]
        (with-let [e (ctor (dissoc attrs :fonts :icon :language :metadata :position :title :route :lang :styles :scripts :initiated :mousechanged :positionchanged :statuschanged :routechanged :scroll) elems)]
          (bind-in! e [out .-lang] (or language "en"))
          (bind-in! e [out .-style .-width]     "100%")
          (bind-in! e [out .-style .-height]    "100%")
          (bind-in! e [mid .-style .-width]     "100%")
          (bind-in! e [mid .-style .-margin]    "0")
          (bind-in! e [mid .-style .-fontSize]  "100%")
          (bind-in! e [out .-style .-overflow] (cell= (when-not scroll "hidden")))
          (when initiated
            (initiated (get-route) (get-status) (get-agent) (get-refer)))
          (when routechanged
            (.addEventListener js/window "hashchange"
              #(when-not (= (route->hash @route) (get-hash)) (routechanged (get-route)))))
          (when statuschanged
            (.addEventListener js/window "visibilitychange"
              #(statuschanged (get-status))))
          (.addEventListener js/window "scroll"
            (let [position* *position*]
              #(let [[x y :as new-position] (vector (.-scrollX js/window) (.-scrollY js/window))]
                (reset! position* new-position)
                (when positionchanged
                  (when-not (= new-position position)
                    (positionchanged x y))))))
          (cell= (set-route! route))
          (.addEventListener js/document "DOMContentLoaded"
            #(cell= (.scroll js/window (first position) (second position))))
          (h/head
            (h/html-meta :charset "utf-8")
            (h/html-meta :http-equiv "X-UA-Compatible" :content "IE=edge")
            (h/html-meta :name "viewport"    :content "width=device-width, initial-scale=1")
            (for [m (if (map? metadata) (map (fn [[k v]] {:name k :content v}) metadata) metadata)]
              (h/html-meta (into {} (for [[k v] m] [k (name v)]))))
            (h/title (:title attrs))
            (h/link :rel "icon" :href (or icon empty-icon-url))
            (h/for-tpl [s styles]  (h/link :rel "stylesheet" :href s))
            (h/for-tpl [s scripts] (h/script :src s)))))))

;;; markdown ;;;;;;;;;;;;;;;;;;;;;;;;;;;;;;;;;;;;;;;;;;;;;;;;;;;;;;;;;;;;;;;;;;;

(declare elem)

(def f
 {1 32
  2 24
  3 20
  4 16
  5 14
  6 13})

(defmulti  md (fn [tag ats elems] tag))
(defmethod md :default    [tag ats elems] (elem elems))
(defmethod md :markdown   [_ ats elems] elems)
(defmethod md :header     [_ {:keys [level]} elems] (elem :sh (r 1 1) :f (f level 16) elems))
(defmethod md :bulletlist [_ {:keys [level]} elems] (elem :sh (r 1 1) :f (f level 16) elems))
(defmethod md :numberlist [_ {:keys [level]} elems] (elem :sh (r 1 1) :f (f level 16) elems))
(defmethod md :listitem   [_ {:keys [level]} elems] (elem :sh (r 1 1) :f (f level 16) elems))
(defmethod md :para       [_ {:keys [level]} elems] (elem :sh (r 1 1) :f (f level 16) elems))
(defmethod md :code_block [_ {:keys [level]} elems] (elem :sh (r 1 1) :f (f level 16) elems))
(defmethod md :inlinecode [_ {:keys [level]} elems] (elem :sh (r 1 1) :f (f level 16) elems))
(defmethod md :img        [_ {:keys [level]} elems] (elem :sh (r 1 1) :f (f level 16) elems))
(defmethod md :linebreak  [_ {:keys [level]} elems] (elem :sh (r 1 1) :f (f level 16) elems))
(defmethod md :link       [_ {:keys [level]} elems] (elem :sh (r 1 1) :f (f level 16) elems))
(defmethod md :link_ref   [_ {:keys [level]} elems] (elem :sh (r 1 1) :f (f level 16) elems))
(defmethod md :em         [_ {:keys [level]} elems] (elem :fi :italic                 elems))
(defmethod md :strong     [_ {:keys [level]} elems] (elem :ft :bold                   elems))

(defn markdownable [ctor]
  (fn [{:keys [mdfn] :as attrs} elems]
    {:pre []} ;; todo: validate
    (binding [hoplon.ui.elems/*mdfn* (or mdfn md)]
      (ctor (dissoc attrs :mdfn) elems))))

;;; element primitives ;;;;;;;;;;;;;;;;;;;;;;;;;;;;;;;;;;;;;;;;;;;;;;;;;;;;;;;;;
;
; (def leaf (comp exceptional              align shadow round border))
(def node (comp exceptional markdownable align shadow round border pad space nudge size dock font color transform clickable assert-noattrs))

;;; element primitives ;;;;;;;;;;;;;;;;;;;;;;;;;;;;;;;;;;;;;;;;;;;;;;;;;;;;;;;;;

(def elem    (-> h/div         box         node                        parse-args))
(def comp*   (-> h/div         box         node interactive stateful   parse-args))
(def image   (-> h/div         box         node imageable              parse-args))
(def window* (-> doc                       node windowable             parse-args))

(def form*   (-> h/form        box         node formidable             parse-args))
(def toggle  (-> h/input       box destyle node toggleable             parse-args))
(def file    (-> h/input       box destyle node fieldable   file-field parse-args))
(def text    (-> h/input       box destyle node fieldable   text-field parse-args))
(def submit  (-> h/input       box destyle node submittable            parse-args))

(def object  (-> h/html-object box         node objectable             parse-args))
(def video   (-> h/video       box         node playable               parse-args))
(def frame   (-> h/iframe      box         node frameable              parse-args))

;;; utilities ;;;;;;;;;;;;;;;;;;;;;;;;;;;;;;;;;;;;;;;;;;;;;;;;;;;;;;;;;;;;;;;;;;

(defn b
  "breakpoints."
  [x & xs]
  (with-let [v (cell nil)]
    (let [[o vs] (case x :h ["width" xs] :v ["height" xs] ["width" (cons x xs)])]
      (doseq [[min val max] (partition 3 2 (concat [0] vs [999999]))]
        (let [query (.matchMedia js/window (str "(min-" o ": " min "px) and (max-" o ": " max "px)"))
              value! #(when (.-matches %) (set-cell!= v val))]
          (value! query)
          (.addListener query #(value! %)))))))

(defn s
  "states"
  ;; todo: transition between states
  [& kvs]
  (cell= ((apply hash-map kvs) *state*)))

;;; todos ;;;;;;;;;;;;;;;;;;;;;;;;;;;;;;;;;;;;;;;;;;;;;;;;;;;;;;;;;;;;;;;;;;;;;;

;; offset (use outer css margin to move out of current position)
;; baseline-shift
;; background, url (str "url(" v ") no-repeat 50% 50% / cover")
;; update, previously implemented on do multimethod, to form middleware
;; throw proper ui exceptions with stack traces and attribute kv information
;; consider utility of introducing rtl positioning<|MERGE_RESOLUTION|>--- conflicted
+++ resolved
@@ -364,7 +364,6 @@
   (fn [{:keys [key val req] :as attrs} elems]
     ;{:pre []} todo: validate
     (let [data *data*]
-<<<<<<< HEAD
       (with-let [e (ctor (dissoc attrs :key :val :req) elems)]
         (.addEventListener (in e) "change" #(when data (prn :changed) (swap! data assoc (keyword (.-name (in e))) (not-empty (.-value (in e))))))
         (.addEventListener (in e) "keyup"  (debounce 800 #(when data (swap! data assoc (keyword (.-name (in e))) (not-empty (.-value (in e)))))))
@@ -403,20 +402,6 @@
       (bind-in! e [in .-maxlength]      charmax))))
 
 (defn submittable [ctor]
-=======
-      (with-let [e (ctor (dissoc attrs :autocorrect :autocapitalize :label :key :type :value) elems)]
-        (.addEventListener (in e) "change" #(when data (swap! data assoc (keyword (.-name (in e))) (.-value (in e)))))
-        (.addEventListener (in e) "keyup"  #(when data (swap! data assoc (keyword (.-name (in e))) (.-value (in e)))))
-        (bind-in! e [in .-name]           (cell= (when key (subs (str key) 1))))
-        (bind-in! e [in .-type]           type)
-        (bind-in! e [in .-value]          value)
-        (bind-in! e [in .-placeholder]    label)
-        (bind-in! e [in .-autocorrect]    autocorrect)
-        (bind-in! e [in .-autocapitalize] autocapitalize)))))
-
-(defn submitable [ctor]
-  "set up a form context"
->>>>>>> ea349d5f
   (fn [{label :label submit' :submit :as attrs} elems]
     {:pre []} ;; todo: validate
     (let [data   *data*
@@ -627,8 +612,7 @@
       (ctor (dissoc attrs :mdfn) elems))))
 
 ;;; element primitives ;;;;;;;;;;;;;;;;;;;;;;;;;;;;;;;;;;;;;;;;;;;;;;;;;;;;;;;;;
-;
-; (def leaf (comp exceptional              align shadow round border))
+
 (def node (comp exceptional markdownable align shadow round border pad space nudge size dock font color transform clickable assert-noattrs))
 
 ;;; element primitives ;;;;;;;;;;;;;;;;;;;;;;;;;;;;;;;;;;;;;;;;;;;;;;;;;;;;;;;;;
